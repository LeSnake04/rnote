--- conflicted
+++ resolved
@@ -1,11 +1,5 @@
 use super::penbehaviour::{PenBehaviour, PenProgress};
-<<<<<<< HEAD
 use crate::engine::{EngineView, EngineViewMut};
-=======
-use super::AudioPlayer;
-use crate::document::Document;
-use crate::engine::EngineTaskSender;
->>>>>>> b1f23595
 use crate::strokes::ShapeStroke;
 use crate::strokes::Stroke;
 use crate::{DrawOnDocBehaviour, WidgetFlags};
@@ -141,21 +135,19 @@
                 PenProgress::Finished
             }
             (ShaperState::BuildShape { builder }, event) => {
-<<<<<<< HEAD
-                match builder.handle_event(event) {
-                    BuilderProgress::InProgress => {
-                        widget_flags.redraw = true;
-=======
                 // Use Ctrl to temporarily enable/disable constraints when the switch is off/on
                 let mut constraints = self.constraints.clone();
                 constraints.enabled = match event {
                     PenEvent::Down {
                         ref shortcut_keys, ..
-                    } => constraints.enabled ^ shortcut_keys.contains(&ShortcutKey::KeyboardCtrl),
-                    PenEvent::Up {
-                        ref shortcut_keys, ..
-                    } => constraints.enabled ^ shortcut_keys.contains(&ShortcutKey::KeyboardCtrl),
-                    PenEvent::Proximity {
+                    }
+                    | PenEvent::Up {
+                        ref shortcut_keys, ..
+                    }
+                    | PenEvent::Proximity {
+                        ref shortcut_keys, ..
+                    }
+                    | PenEvent::KeyPressed {
                         ref shortcut_keys, ..
                     } => constraints.enabled ^ shortcut_keys.contains(&ShortcutKey::KeyboardCtrl),
                     PenEvent::Cancel => false,
@@ -163,73 +155,16 @@
 
                 match builder.handle_event(event, constraints) {
                     BuilderProgress::InProgress => {
-                        surface_flags.redraw = true;
->>>>>>> b1f23595
+                        widget_flags.redraw = true;
 
                         PenProgress::InProgress
                     }
                     BuilderProgress::EmitContinue(shapes) => {
                         let drawstyle = self.gen_style_for_current_options();
-
-                        if !shapes.is_empty() {
-                            // Only record if new shapes actually were emitted
-<<<<<<< HEAD
-                            widget_flags.merge_with_other(engine_view.store.record());
-                        }
-
-                        for shape in shapes {
-                            let key = engine_view.store.insert_stroke(Stroke::ShapeStroke(
-                                ShapeStroke::new(shape, drawstyle.clone()),
-                            ));
-                            if let Err(e) = engine_view.store.regenerate_rendering_for_stroke(
-                                key,
-                                engine_view.camera.viewport(),
-                                engine_view.camera.image_scale(),
-=======
-                            surface_flags.merge_with_other(store.record());
-                        }
-
-                        for shape in shapes {
-                            let key = store.insert_stroke(Stroke::ShapeStroke(ShapeStroke::new(
-                                shape,
-                                drawstyle.clone(),
-                            )));
-                            if let Err(e) = store.regenerate_rendering_for_stroke(
-                                key,
-                                camera.viewport(),
-                                camera.image_scale(),
->>>>>>> b1f23595
-                            ) {
-                                log::error!("regenerate_rendering_for_stroke() failed after inserting new line, Err {}", e);
-                            }
-                        }
-
-<<<<<<< HEAD
-                        widget_flags.redraw = true;
-                        widget_flags.indicate_changed_store = true;
-=======
-                        surface_flags.redraw = true;
-                        surface_flags.store_changed = true;
->>>>>>> b1f23595
-
-                        PenProgress::InProgress
-                    }
-                    BuilderProgress::Finished(shapes) => {
-                        let drawstyle = self.gen_style_for_current_options();
-<<<<<<< HEAD
 
                         if !shapes.is_empty() {
                             // Only record if new shapes actually were emitted
                             widget_flags.merge_with_other(engine_view.store.record());
-                        }
-
-                        if !shapes.is_empty() {
-                            engine_view
-                                .doc
-                                .resize_autoexpand(engine_view.store, engine_view.camera);
-
-                            widget_flags.resize = true;
-                            widget_flags.indicate_changed_store = true;
                         }
 
                         for shape in shapes {
@@ -241,36 +176,39 @@
                                 engine_view.camera.viewport(),
                                 engine_view.camera.image_scale(),
                             ) {
-                                log::error!("regenerate_rendering_for_stroke() failed after inserting new shape, Err {}", e);
+                                log::error!("regenerate_rendering_for_stroke() failed after inserting new line, Err {}", e);
                             }
                         }
 
-                        self.state = ShaperState::Idle;
-
                         widget_flags.redraw = true;
-=======
+                        widget_flags.indicate_changed_store = true;
+
+                        PenProgress::InProgress
+                    }
+                    BuilderProgress::Finished(shapes) => {
+                        let drawstyle = self.gen_style_for_current_options();
 
                         if !shapes.is_empty() {
                             // Only record if new shapes actually were emitted
-                            surface_flags.merge_with_other(store.record());
+                            widget_flags.merge_with_other(engine_view.store.record());
                         }
 
                         if !shapes.is_empty() {
-                            doc.resize_autoexpand(store, camera);
-
-                            surface_flags.resize = true;
-                            surface_flags.store_changed = true;
+                            engine_view.doc.resize_autoexpand(engine_view.store, engine_view.camera);
+
+                            widget_flags.resize = true;
+                            widget_flags.indicate_changed_store = true;
                         }
 
                         for shape in shapes {
-                            let key = store.insert_stroke(Stroke::ShapeStroke(ShapeStroke::new(
+                            let key = engine_view.store.insert_stroke(Stroke::ShapeStroke(ShapeStroke::new(
                                 shape,
                                 drawstyle.clone(),
                             )));
-                            if let Err(e) = store.regenerate_rendering_for_stroke(
+                            if let Err(e) = engine_view.store.regenerate_rendering_for_stroke(
                                 key,
-                                camera.viewport(),
-                                camera.image_scale(),
+                                engine_view.camera.viewport(),
+                                engine_view.camera.image_scale(),
                             ) {
                                 log::error!("regenerate_rendering_for_stroke() failed after inserting new shape, Err {}", e);
                             }
@@ -278,8 +216,7 @@
 
                         self.state = ShaperState::Idle;
 
-                        surface_flags.redraw = true;
->>>>>>> b1f23595
+                        widget_flags.redraw = true;
 
                         PenProgress::Finished
                     }
