--- conflicted
+++ resolved
@@ -77,16 +77,11 @@
 librsvg = "2.57"
 # newest poppler feature ("v21_12") is causing linking errors when building in mingw for some reason.
 poppler-rs = { version = "0.22", features = ["v20_9"] }
-<<<<<<< HEAD
-gtk4 = { version = "0.7.1", features = ["v4_12"] }
-adw = { version = "0.5.2", package="libadwaita", features = ["v1_4"] }
-time = { version = "0.3.22", default-features = false, features = ["formatting", "local-offset"] }
-directories = "5.0.1"
-=======
 gtk4 = { version = "0.7.3", features = ["v4_12"] }
 adw = { version = "0.5.3", package="libadwaita", features = ["v1_4"] }
 numeric-sort = "0.1"
->>>>>>> 08f383fc
+time = { version = "0.3.22", default-features = false, features = ["formatting", "local-offset"] }
+directories = "5.0.1"
 
 [patch.crates-io]
 # once a new piet (current v0.6.2) is released with the updated cairo, this can be removed
