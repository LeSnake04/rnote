--- conflicted
+++ resolved
@@ -26,14 +26,9 @@
 /// Types that are shape builders.
 /// They receive pen events, and return builded shapes. They usually are drawn while building the shape, and are state machines.
 pub trait ShapeBuilderBehaviour: std::fmt::Debug {
-<<<<<<< HEAD
-    /// handles a pen event. Returns None if no shapes can be built in the current state.
-    /// Returns the builder progress which can contain the builded shapes.
-    fn handle_event(&mut self, event: PenEvent) -> BuilderProgress;
-=======
-    /// handles a pen event. Returns None if no shapes can be built in the current state. Returns Some() when a /multiple shapes was/were successfully built.
+    /// handles a pen event.
+    /// Returns the builder progress.
     fn handle_event(&mut self, event: PenEvent, constraints: Constraints) -> BuilderProgress;
->>>>>>> b1f23595
 
     /// the bounds
     fn bounds(&self, style: &Style, zoom: f64) -> Option<AABB>;
