--- conflicted
+++ resolved
@@ -54,7 +54,6 @@
                       </object>
                     </child>
                     <child>
-<<<<<<< HEAD
                       <object class="AdwActionRow" id="general_recovery_row">
                         <property name="title" translatable="yes">Recovery</property>
                         <property name="subtitle" translatable="yes">Enable or disable document recovery</property>
@@ -87,10 +86,7 @@
                       </object>
                     </child>
                     <child>
-                      <object class="AdwActionRow" id="general_show_scrollbars_row">
-=======
                       <object class="AdwSwitchRow" id="general_show_scrollbars_row">
->>>>>>> 08f383fc
                         <property name="title" translatable="yes">Show Scrollbars</property>
                         <property name="subtitle" translatable="yes">Set whether the scrollbars on the canvas are shown</property>
                       </object>
